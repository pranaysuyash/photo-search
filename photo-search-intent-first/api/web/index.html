<!doctype html>
<html>
  <head>
    <meta charset="utf-8" />
    <meta name="viewport" content="width=device-width, initial-scale=1" />
    <meta name="description" content="AI-Powered Photo Management System" />
    <link rel="manifest" href="./manifest.json?v=2" />
    <link rel="icon" type="image/x-icon" href="./favicon.ico" />
    <link rel="apple-touch-icon" href="./icons/icon-192x192.svg" />
    <meta name="theme-color" content="#3b82f6" />
    <title>Photo Search – Intent-First</title>
<<<<<<< HEAD
    <script type="module" crossorigin src="./assets/index-C8d9Spu1.js"></script>
    <link rel="modulepreload" crossorigin href="./assets/vendor-CUWRTB7o.js">
    <link rel="modulepreload" crossorigin href="./assets/ui-DyxzcK1f.js">
    <link rel="modulepreload" crossorigin href="./assets/utils-CMCVd6bt.js">
    <link rel="stylesheet" crossorigin href="./assets/index-CBs3pcIC.css">
=======
    <script type="module" crossorigin src="./assets/index-Baaz4mSf.js"></script>
    <link rel="modulepreload" crossorigin href="./assets/vendor-CUWRTB7o.js">
    <link rel="modulepreload" crossorigin href="./assets/ui-DyxzcK1f.js">
    <link rel="modulepreload" crossorigin href="./assets/utils-CMCVd6bt.js">
    <link rel="stylesheet" crossorigin href="./assets/index-CkquiZab.css">
>>>>>>> 0611cb86
  </head>
  <body>
    <div id="root"></div>
  </body>
  </html><|MERGE_RESOLUTION|>--- conflicted
+++ resolved
@@ -9,19 +9,11 @@
     <link rel="apple-touch-icon" href="./icons/icon-192x192.svg" />
     <meta name="theme-color" content="#3b82f6" />
     <title>Photo Search – Intent-First</title>
-<<<<<<< HEAD
-    <script type="module" crossorigin src="./assets/index-C8d9Spu1.js"></script>
-    <link rel="modulepreload" crossorigin href="./assets/vendor-CUWRTB7o.js">
-    <link rel="modulepreload" crossorigin href="./assets/ui-DyxzcK1f.js">
-    <link rel="modulepreload" crossorigin href="./assets/utils-CMCVd6bt.js">
-    <link rel="stylesheet" crossorigin href="./assets/index-CBs3pcIC.css">
-=======
-    <script type="module" crossorigin src="./assets/index-Baaz4mSf.js"></script>
+  <script type="module" crossorigin src="./assets/index-Baaz4mSf.js"></script>
     <link rel="modulepreload" crossorigin href="./assets/vendor-CUWRTB7o.js">
     <link rel="modulepreload" crossorigin href="./assets/ui-DyxzcK1f.js">
     <link rel="modulepreload" crossorigin href="./assets/utils-CMCVd6bt.js">
     <link rel="stylesheet" crossorigin href="./assets/index-CkquiZab.css">
->>>>>>> 0611cb86
   </head>
   <body>
     <div id="root"></div>
